--- conflicted
+++ resolved
@@ -6,12 +6,9 @@
       "Bash(uv sync:*)",
       "mcp__playwright__browser_navigate",
       "Bash(./run.sh)",
-<<<<<<< HEAD
-      "Bash(uv run pytest:*)"
-=======
+      "Bash(uv run pytest:*)",
       "Bash(uv run isort:*)",
       "Bash(chmod:*)"
->>>>>>> e5f71071
     ],
     "deny": [],
     "defaultMode": "acceptEdits"
