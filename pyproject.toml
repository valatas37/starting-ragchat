[project]
name = "starting-codebase"
version = "0.1.0"
description = "Add your description here"
readme = "README.md"
requires-python = ">=3.13"
dependencies = [
    "chromadb==1.0.15",
    "anthropic==0.58.2",
    "sentence-transformers==5.0.0",
    "fastapi==0.116.1",
    "uvicorn==0.35.0",
    "python-multipart==0.0.20",
    "python-dotenv==1.1.1",
<<<<<<< HEAD
    "pytest>=8.0.0",
    "pytest-asyncio>=0.23.0",
    "httpx>=0.27.0",
]

[tool.pytest.ini_options]
testpaths = ["backend/tests"]
python_files = "test_*.py"
python_classes = "Test*"
python_functions = "test_*"
asyncio_mode = "auto"
addopts = [
    "-v",
    "--tb=short",
    "--strict-markers",
    "--disable-warnings",
]
markers = [
    "slow: marks tests as slow (deselect with '-m \"not slow\"')",
    "integration: marks tests as integration tests",
    "unit: marks tests as unit tests",
]
=======
]

[dependency-groups]
dev = [
    "black==24.10.0",
    "flake8==7.1.1",
    "isort==5.13.2",
    "mypy==1.13.0",
]

[tool.black]
line-length = 88
target-version = ['py313']
include = '\.pyi?$'
exclude = '''
/(
    \.git
  | \.venv
  | \.tox
  | build
  | dist
)/
'''

[tool.isort]
profile = "black"
multi_line_output = 3
line_length = 88
known_first_party = ["backend"]
sections = ["FUTURE", "STDLIB", "THIRDPARTY", "FIRSTPARTY", "LOCALFOLDER"]

[tool.flake8]
max-line-length = 88
extend-ignore = ["E203", "W503"]
exclude = [".git", "__pycache__", ".venv", "build", "dist", "*.egg-info"]

[tool.mypy]
python_version = "3.13"
warn_return_any = true
warn_unused_configs = true
disallow_untyped_defs = true
disallow_incomplete_defs = true
check_untyped_defs = true
disallow_untyped_decorators = true
no_implicit_optional = true
warn_redundant_casts = true
warn_unused_ignores = true
warn_no_return = true
warn_unreachable = true
strict_equality = true
show_error_codes = true
>>>>>>> e5f71071
<|MERGE_RESOLUTION|>--- conflicted
+++ resolved
@@ -12,7 +12,6 @@
     "uvicorn==0.35.0",
     "python-multipart==0.0.20",
     "python-dotenv==1.1.1",
-<<<<<<< HEAD
     "pytest>=8.0.0",
     "pytest-asyncio>=0.23.0",
     "httpx>=0.27.0",
@@ -34,8 +33,6 @@
     "slow: marks tests as slow (deselect with '-m \"not slow\"')",
     "integration: marks tests as integration tests",
     "unit: marks tests as unit tests",
-]
-=======
 ]
 
 [dependency-groups]
@@ -86,5 +83,4 @@
 warn_no_return = true
 warn_unreachable = true
 strict_equality = true
-show_error_codes = true
->>>>>>> e5f71071
+show_error_codes = true